#include <ast.h>
#include <ctype.h>
#include <errno.h>
#include <error.h>
#include <parser.h>
#include <setjmp.h>
#include <stdio.h>
#include <stdlib.h>
#include <string.h>
#include <vector.h>

/// ===========================================================================
///  Error handling.
/// ===========================================================================
#define ISSUE_DIAGNOSTIC(sev, loc, parser, ...)                                        \
  do {                                                                                 \
    issue_diagnostic((sev), (parser)->filename, (parser)->source, (loc), __VA_ARGS__); \
    longjmp(parser->error_buffer, 1);                                                  \
  } while (0)
#define ERR_AT(loc, ...) ISSUE_DIAGNOSTIC(DIAG_ERR, loc, p, __VA_ARGS__)
#define ERR(...)         ERR_AT(p->tok.source_location, __VA_ARGS__)

/// ===========================================================================
///  Types and enums.
/// ===========================================================================
enum {
  PREFIX_PRECEDENCE = 10000,
};

typedef struct Token {
  enum TokenType type;
  loc source_location;
  span text;
  u64 integer;
} Token;

typedef struct Parser {
  /// The source code that we’re parsing.
  span source;

  /// The name of the file that we’re parsing.
  const char *filename;

  /// The last character read.
  char lastc;

  /// Lexer state.
  const char *curr;
  const char *end;

  /// Whether we’re in a function.
  bool in_function;

  /// The current token.
  Token tok;

  /// The AST of the program.
  AST *ast;

  /// For error handling.
  jmp_buf error_buffer;
} Parser;

/// ===========================================================================
///  Lexer
/// ===========================================================================
/// All keywords.
const struct {
  span kw;
  enum TokenType type;
} keywords[5] = {
    {literal_span_raw("if"), TK_IF},
    {literal_span_raw("else"), TK_ELSE},
    {literal_span_raw("while"), TK_WHILE},
    {literal_span_raw("ext"), TK_EXT},
    {literal_span_raw("as"), TK_AS},
};

/// Check if a character may start an identifier.
static bool isstart(char c) {
  return isalpha(c) || c == '_' || c == '$' || c == '.' || c == '@';
}

/// Check if a character may be part of an identifier.
static bool iscontinue(char c) {
  return isstart(c) || isdigit(c) || c == '%';
}

/// Lex the next character.
static void next_char(Parser *p) {
  /// Keep returning EOF once EOF has been reached.
  if (p->curr >= p->end) {
    p->lastc = 0;
    return;
  }

  /// Read the next character.
  p->lastc = *p->curr++;
  if (p->lastc == '\r') p->lastc = '\n';
}

/// Lex an identifier.
static void next_identifier(Parser *p) {
  /// The start of the identifier.
  p->tok.text.data = p->curr - 1;
  p->tok.text.size = 1;
  p->tok.type = TK_IDENT;
  next_char(p);

  /// Read the rest of the identifier.
  while (iscontinue(p->lastc)) {
    p->tok.text.size++;
    next_char(p);
  }
}

/// Parse a number.
static void parse_number(Parser *p, int base) {
  char *end;
  errno = 0;
  p->tok.integer = (u64) strtoull(p->tok.text.data, &end, base);
  if (errno == ERANGE) ERR("Integer literal too large");
  if (end != p->tok.text.data + p->tok.text.size) ERR("Invalid integer literal");
}

/// Lex a number.
static void next_number(Parser *p) {
  /// Record the start of the number.
  p->tok.text.size = 0;
  p->tok.integer = 0;
  p->tok.type = TK_NUMBER;

  /// At least one leading zero.
  if (p->lastc == '0') {
    /// Discard the zero.
    next_char(p);

    /// Another zero is an error.
    if (p->lastc == '0') ERR("Leading zeroes are not allowed in decimal literals. Use 0o/0O for octal literals.");

#define DO_PARSE_NUMBER(name, chars, condition, base)                       \
  /** Read all chars that are part of the literal. **/                      \
  if (p->lastc == chars[0] || p->lastc == chars[1]) {                       \
    next_char(p);                                                           \
    p->tok.text.data = p->curr - 1;                                         \
    while (condition) {                                                     \
      p->tok.text.size++;                                                   \
      next_char(p);                                                         \
    }                                                                       \
                                                                            \
    /** We need at least one digit. **/                                     \
    p->tok.source_location.end = (u32) ((p->curr - 1) - p->source.data);    \
    if (p->tok.text.size == 0) ERR("Expected at least one " name " digit"); \
                                                                            \
    /** Actually parse the number. **/                                      \
    return parse_number(p, base);                                           \
  }

    DO_PARSE_NUMBER("binary", "bB", p->lastc == '0' || p->lastc == '1', 2)
    DO_PARSE_NUMBER("octal", "oO", isdigit(p->lastc) && p->lastc < '8', 8)
    DO_PARSE_NUMBER("hexadecimal", "xX", isxdigit(p->lastc), 16)

#undef DO_PARSE_NUMBER

    /// If the next character is a space or delimiter, then this is a literal 0.
    if (isspace(p->lastc) || !isalpha(p->lastc)) return;

    /// Anything else is an error.
    ERR("Invalid integer literal");
  }

  /// Any other digit means we have a decimal number.
  if (isdigit(p->lastc)) {
    p->tok.text.data = p->curr - 1;
    do {
      p->tok.text.size++;
      next_char(p);
    } while (isdigit(p->lastc));
    return parse_number(p, 10);
  }

  /// Anything else is an error.
  ERR("Invalid integer literal");
}

/// Lex the next token.
static void next_token(Parser *p) {
  /// Keep returning EOF once EOF has been reached.
  if (!p->lastc) {
    p->tok.type = TK_EOF;
    return;
  }

  /// Set the token to invalid in case there is an error.
  p->tok.type = TK_INVALID;

  /// Skip whitespace.
  while (isspace(p->lastc)) next_char(p);

  /// Start of the token.
  p->tok.source_location.start = (u32) (p->curr - p->source.data - 1);

  /// Lex the token.
  switch (p->lastc) {
    /// EOF.
    case 0:
      p->tok.type = TK_EOF;
      break;

    case '(':
      p->tok.type = TK_LPAREN;
      next_char(p);
      break;

    case ')':
      p->tok.type = TK_RPAREN;
      next_char(p);
      break;

    case '[':
      p->tok.type = TK_LBRACK;
      next_char(p);
      break;

    case ']':
      p->tok.type = TK_RBRACK;
      next_char(p);
      break;

    case '{':
      p->tok.type = TK_LBRACE;
      next_char(p);
      break;

    case '}':
      p->tok.type = TK_RBRACE;
      next_char(p);
      break;

    case ',':
      p->tok.type = TK_COMMA;
      next_char(p);
      break;

    case '@':
      p->tok.type = TK_AT;
      next_char(p);
      break;

    case ':':
      next_char(p);
      if (p->lastc == '=') {
        p->tok.type = TK_COLON_EQ;
        next_char(p);
      } else {
        p->tok.type = TK_COLON;
      }
      break;

    case ';':
      while (p->lastc && p->lastc != '\n') next_char(p);
      return next_token(p);

    case '#':
      next_char(p);
      p->tok.type = TK_HASH;
      break;

    case '.':
      next_char(p);
      p->tok.type = TK_DOT;
      break;

    case '+':
      next_char(p);
      p->tok.type = TK_PLUS;
      break;

    case '-':
      next_char(p);
      if (isdigit(p->lastc)) {
        p->tok.type = TK_NUMBER;
        next_number(p);
        p->tok.integer = -p->tok.integer;

        /// The character after a number must be a whitespace or delimiter.
        if (isalpha(p->lastc)) ERR("Invalid integer literal");
      } else {
        p->tok.type = TK_MINUS;
      }
      break;

    case '*':
      next_char(p);
      p->tok.type = TK_STAR;
      break;

    case '/':
      next_char(p);
      p->tok.type = TK_SLASH;
      break;

    case '%':
      next_char(p);
      p->tok.type = TK_PERCENT;
      break;

    case '&':
      next_char(p);
      p->tok.type = TK_AMPERSAND;
      break;

    case '|':
      next_char(p);
      p->tok.type = TK_PIPE;
      break;

    case '^':
      next_char(p);
      p->tok.type = TK_CARET;
      break;

    case '~':
      next_char(p);
      p->tok.type = TK_TILDE;
      break;

    case '!':
      next_char(p);
      if (p->lastc == '=') {
        p->tok.type = TK_NE;
        next_char(p);
      } else {
        p->tok.type = TK_EXCLAM;
      }
      break;

    case '=':
      next_char(p);
      p->tok.type = TK_EQ;
      break;

    case '<':
      next_char(p);
      if (p->lastc == '=') {
        p->tok.type = TK_LE;
        next_char(p);
      } else if (p->lastc == '<') {
        p->tok.type = TK_SHL;
        next_char(p);
      } else {
        p->tok.type = TK_LT;
      }
      break;

    case '>':
      next_char(p);
      if (p->lastc == '=') {
        p->tok.type = TK_GE;
        next_char(p);
      } else if (p->lastc == '>') {
        p->tok.type = TK_SHR;
        next_char(p);
      } else {
        p->tok.type = TK_GT;
      }
      break;

    /// Number or identifier.
    default:
      /// Identifier.
      if (isstart(p->lastc)) {
        next_identifier(p);

        /// Check if the identifier is a keyword.
        for (size_t i = 0; i < sizeof keywords / sizeof *keywords; i++) {
          if (string_eq(keywords[i].kw, p->tok.text)) {
            p->tok.type = keywords[i].type;
            goto done;
          }
        }
        break;
      }

      /// Number.
      if (isdigit(p->lastc)) {
        next_number(p);

        /// The character after a number must be a whitespace or delimiter.
        if (isalpha(p->lastc)) ERR("Invalid integer literal");
        break;
      }

      /// Anything else is invalid.
      ERR("Invalid token");
  }

done:
  /// Set the end of the token.
  p->tok.source_location.end = (u32) (p->curr - p->source.data - 1);
}

/// ===========================================================================
///  Parser helpers.
/// ===========================================================================
/// Get the current scope.
static Scope *curr_scope(Parser *p) { return vector_back(p->ast->scope_stack); }

/// Consume a token; error if it's not the expected type.
static void consume(Parser *p, enum TokenType tt) {
  if (p->tok.type != tt) ERR("Expected %s, but got %s",
    token_type_to_string(tt), token_type_to_string(p->tok.type));
  next_token(p);
}

/// Check if a token can be a postfix operator.
static bool is_postfix_operator(enum TokenType tt) {
  switch (tt) {
    default: return false;
  }
}

/// Get the binary precedence of a token.
/// TODO: User-defined operators.
static isz binary_operator_precedence(Parser *p, Token t) {
  (void) p;
  switch (t.type) {
    case TK_DOT: return 1000000000;
    case TK_AS: return 1000;

    case TK_STAR:
    case TK_SLASH:
    case TK_PERCENT:
      return 600;

    case TK_PLUS:
    case TK_MINUS:
      return 500;

    case TK_SHL:
    case TK_SHR:
      return 400;

    case TK_AMPERSAND:
    case TK_PIPE:
    case TK_CARET:
      return 300;

    case TK_EQ:
    case TK_NE:
    case TK_LT:
    case TK_GT:
    case TK_LE:
    case TK_GE:
      return 200;

    case TK_COLON_EQ:
      return 100;

    /// Not an operator.
    default: return -1;
  }
}

/// Check if an operator is right-associative.
/// TODO: User-defined operators.
static bool is_right_associative(Parser *p, Token t) {
  (void) p;
  switch (t.type) {
    case TK_STAR:
    case TK_SLASH:
    case TK_PERCENT:
    case TK_PLUS:
    case TK_MINUS:
    case TK_SHL:
    case TK_SHR:
    case TK_AMPERSAND:
    case TK_PIPE:
    case TK_CARET:
    case TK_EQ:
    case TK_NE:
    case TK_LT:
    case TK_GT:
    case TK_LE:
    case TK_GE:
      return false;

    case TK_COLON_EQ:
      return true;

    /// Not an operator.
    default: return false;
  }
}

/// ===========================================================================
///  Parser
/// ===========================================================================
static Node *parse_expr_with_precedence(Parser *p, isz current_precedence);
static Type *parse_type(Parser *p);
static Node *parse_expr(Parser *p) { return parse_expr_with_precedence(p, 0); }

/// <expr-block>     ::= "{" { <expression> } "}"
static Node *parse_block(Parser *p, bool create_new_scope) {
  loc pos = p->tok.source_location;
  consume(p, TK_LBRACE);

  /// Create a new scope.
  if (create_new_scope) scope_push(p->ast);

  /// Collect the children.
  Nodes children = {0};
  while (p->tok.type != TK_RBRACE) vector_push(children, parse_expr(p));
  consume(p, TK_RBRACE);

  /// Pop the scope.
  if (create_new_scope) scope_pop(p->ast);

  /// Create the node.
  return ast_make_block(p->ast, pos, children);
}

/// <expr-if>        ::= IF <expression> <expr-block> [ ELSE <expr-block> ]
static Node *parse_if_expr(Parser *p) {
  /// Yeet "if".
  loc if_loc = p->tok.source_location;
  consume(p, TK_IF);

  /// Parse the condition.
  Node *cond = parse_expr(p);

  /// Parse the "then" block.
  scope_push(p->ast);
  Node *then_block = parse_expr(p);
  scope_pop(p->ast);

  /// Parse the "else" block if there is one.
  Node *else_block = NULL;
  if (p->tok.type == TK_ELSE) {
    next_token(p);
    scope_push(p->ast);
    else_block = parse_expr(p);
    scope_pop(p->ast);
  }

  /// Done.
  return ast_make_if(p->ast, if_loc, cond, then_block, else_block);
}

/// <expr-while>     ::= WHILE <expression> <expression>
static Node *parse_while_expr(Parser *p) {
  /// Yeet "while".
  loc while_loc = p->tok.source_location;
  consume(p, TK_WHILE);

  /// Parse the condition.
  Node *cond = parse_expr(p);

  /// Parse the body.
  scope_push(p->ast);
  Node *body = parse_expr(p);
  scope_pop(p->ast);

  /// Done.
  return ast_make_while(p->ast, while_loc, cond, body);
}

/// <expr-call> ::= <expression> "(" { <expression> [ "," ] } ")"
static Node *parse_call_expr(Parser *p, Node *callee) {
  consume(p, TK_LPAREN);

  /// Collect the arguments.
  Nodes args = {0};
  while (p->tok.type != TK_RPAREN) {
    vector_push(args, parse_expr(p));
    if (p->tok.type == TK_COMMA) next_token(p);
  }

  /// Done.
  Node *call = ast_make_call(p->ast, (loc){callee->source_location.start, p->tok.source_location.end}, callee, args);
  consume(p, TK_RPAREN);
  return call;
}

/// Check if a type is valid as a declaration type.
static void validate_decltype(Parser *p, Type *type) {
  /// Strip typedefs.
  Typeinfo actual_type = ast_typeinfo(p->ast, type);

  /// Strip arrays and recursive typedefs.
  Type *base_type = actual_type.type;
  while (base_type) {
    if (base_type->kind == TYPE_NAMED) base_type = base_type->named ? base_type->named->type : NULL;
    else if (base_type->kind == TYPE_ARRAY) base_type = base_type->array.of;
    else break;
  }

  /// Make sure this isn’t an array of incomplete type.
  if (actual_type.is_incomplete || !base_type) {
    ERR_AT(type->source_location, "Cannot declare %s of incomplete type '%T'",
           actual_type.is_incomplete ? "variable" : "array", type);
  }

  if (actual_type.type->kind == TYPE_FUNCTION || base_type->kind == TYPE_FUNCTION) {
<<<<<<< HEAD
    ERR_AT(type->source_location, "Cannot declare %s of function type '%T'",
           actual_type.is_incomplete ? "variable" : "array", type);
=======
    string name = ast_typename(type, false);
    ERR_DO(free(name.data), type->source_location, "Cannot declare %s of function type '%.*s'",
           actual_type.is_incomplete ? "variable" : "array", strf(name));
>>>>>>> 1617f731
  }
}

/// Parse the body of a function.
///
/// This is basically just a wrapper around `parse_block()` that
/// also injects declarations for all the function parameters.
static Node *parse_function_body(Parser *p, Type *function_type, Nodes *param_decls) {
  /// Save state.
  bool save_in_function = p->in_function;
  p->in_function = true;

  /// Push a new scope for the body and parameters.
  scope_push(p->ast);

  /// Create a declaration for each parameter.
  foreach (Parameter , param, function_type->function.parameters) {
    validate_decltype(p, param->type);
    Node *var = ast_make_declaration(p->ast, param->source_location, param->type, as_span(param->name), NULL);
    if (!scope_add_symbol(curr_scope(p), SYM_VARIABLE, as_span(var->declaration.name), var))
      ERR_AT(var->source_location, "Redefinition of parameter '%S'", var->declaration.name);
    vector_push(*param_decls, var);
  }

  /// Parse the body.
  Node *block = parse_expr(p);

  /// Pop the scope.
  scope_pop(p->ast);
  p->in_function = save_in_function;

  /// Done.
  return block;
}

/// Parse an expression that starts with a type.
///
/// <expr-cast>      ::= <type> <expression>
/// <expr-lambda>    ::= <type-function> <expr-block>
static Node *parse_type_expr(Parser *p, Type *type) {
  /// If this is a function type, then this is a lambda expression.
  if (type->kind == TYPE_FUNCTION) {
    /// Parse the function body.
    Nodes params = {0};
    Node *body = parse_function_body(p, type, &params);

    /// Create a function for the lambda.
    string name = format("_XLambda_%Z", p->ast->counter++);
    Node *func = ast_make_function(p->ast, type->source_location, type, params, body, as_span(name));
    free(name.data);
    func->function.global = false;
    return func;
  }

  /// Otherwise, this is an error.
  /// TODO: Struct literals.
  ERR_AT(type->source_location, "Expected expression, got type");
}

/// <param-decl> ::= <decl-start> <type>
static Parameter parse_param_decl(Parser *p) {
  loc start = p->tok.source_location;

  /// Parse the name, colon, and type.
  span name = p->tok.text;
  consume(p, TK_IDENT);
  consume(p, TK_COLON);
  Type *type = parse_type(p);

  /// Function types are converted to their corresponding pointer type
  /// when used as a parameter type.
  if (type->kind == TYPE_FUNCTION) type = ast_make_type_pointer(p->ast, type->source_location, type);

  /// Done.
  return (Parameter){.source_location = start, .type = type, .name = string_dup(name)};
}

/// <type-derived>  ::= <type-array> | <type-function>
/// <type-array>    ::= <type> "[" <expression> "]"
/// <type-function> ::= <type> "(" { <param-decl> [ "," ]  } ")"
static Type *parse_type_derived(Parser *p, Type *base) {
  ASSERT(base);

  /// Parse the rest of the type.
  for (;;) {
    switch (p->tok.type) {
      /// Array type.
      case TK_LBRACK: {
        next_token(p);
        Node *size = parse_expr(p);

        /// TODO: Evaluate the size as a constant expression.
        if (size->kind != NODE_LITERAL || size->literal.type != TK_NUMBER)
          ISSUE_DIAGNOSTIC(DIAG_SORRY, size->source_location, p,
            "Non-literal array size not supported");
        usz dim = size->literal.integer;

        /// Yeet "]" and record the location.
        loc l = {.start = base->source_location.start, .end = p->tok.source_location.end};
        consume(p, TK_RBRACK);

        /// Base type must not be incomplete.
        if (ast_type_is_incomplete(base)) ERR_AT(l, "Cannot create array of incomplete type: %T", base);

        /// Create the array type.
        base = ast_make_type_array(p->ast, l, base, dim);
      } break;

      /// Function type.
      case TK_LPAREN: {
        next_token(p);

        /// Collect the arguments.
        Parameters args = {0};
        while (p->tok.type != TK_RPAREN) {
          Parameter decl = parse_param_decl(p);
          vector_push(args, decl);
          if (p->tok.type == TK_COMMA) next_token(p);
        }

        /// Yeet ")".
        loc l = {.start = base->source_location.start, .end = p->tok.source_location.end};
        consume(p, TK_RPAREN);

        /// Create the function type.
        base = ast_make_type_function(p->ast, l, base, args);
      } break;

      /// Done.
      default: return base;
    }
  }
}

/// <type>         ::= <type-base> | <type-pointer> | <type-derived>
/// <type-pointer> ::= "@" { "@" } ( IDENTIFIER | "(" <type> ")" )
/// <type-base>    ::= IDENTIFIER
static Type *parse_type(Parser *p) {
  loc start = p->tok.source_location;

  /// Collect pointers.
  usz level = 0;
  while (p->tok.type == TK_AT) {
    level++;
    next_token(p);
  }

  /// Parse the base type.
  if (p->tok.type == TK_IDENT) {
    /// Make sure the identifier is a type.
    Symbol *sym = scope_find_symbol(curr_scope(p), p->tok.text, false);
    if (!sym || sym->kind != SYM_TYPE) ERR("Unknown type '%S'", p->tok.text);

    /// Create a named type from it.
    Type *base = ast_make_type_named(p->ast, p->tok.source_location, sym);

    /// If we have pointer indirection levels, wrap the type in a pointer.
    while (level--) base = ast_make_type_pointer(p->ast, (loc){start.start--, p->tok.source_location.end}, base);

    /// Yeet the identifier and parse the rest of the type.
    base->source_location.start = start.start;
    next_token(p);
    return parse_type_derived(p, base);
  }

  /// Alternatively, we allow any type, enclosed in parens.
  if (p->tok.type == TK_LPAREN) {
    next_token(p);
    Type *base = parse_type(p);

    /// If we have pointer indirection levels, wrap the type in a pointer.
    while (level--) base = ast_make_type_pointer(p->ast, (loc){start.start--, p->tok.source_location.end}, base);

    /// Yeet ")" and parse the rest of the type.
    base->source_location.start = start.start;
    consume(p, TK_RPAREN);
    return parse_type_derived(p, base);
  }

  /// Invalid base type.
  ERR("Expected base type, got %d", (int) p->tok.type);
}

/// <expr-decl>      ::= <decl-start> <decl-rest>
/// <decl-rest>      ::= <type-function> <expression>
///                    | <type> [ "=" <expression> ]
///                    | <decl-start> EXT <type-function>
static Node *parse_decl_rest(Parser *p, Token ident) {
  /// If the next token is "ext", then this is an external declaration.
  bool is_ext = false;
  if (p->tok.type == TK_EXT) {
    is_ext = true;
    next_token(p);
  }

  /// Parse the type.
  Type *type = parse_type(p);

  /// If the type is a function type, parse the body if it isn’t extern.
  if (type->kind == TYPE_FUNCTION) {
    /// Not external.
    if (!is_ext) {
      /// Create a symbol table entry before parsing the body.
      Symbol *sym = scope_add_symbol_unconditional(curr_scope(p), SYM_FUNCTION, ident.text, NULL);

      if (sym->kind != SYM_FUNCTION || sym->node)
        ERR_AT(ident.source_location, "Redefinition of symbol '%S'", ident.text);

      /// Parse the body, create the function, and update the symbol table.
      Nodes params = {0};
      Node *body = parse_function_body(p, type, &params);
      Node *func = ast_make_function(p->ast, ident.source_location, type, params, body, ident.text);
      sym->node = func;
      Node *funcref = ast_make_function_reference(p->ast, ident.source_location, ident.text);
      funcref->funcref.resolved = sym;
      return funcref;
    }

    /// External.
    else {
      /// Create a symbol table entry.
      Symbol *sym = scope_find_or_add_symbol(curr_scope(p), SYM_FUNCTION, ident.text, true);
      if (sym->kind != SYM_FUNCTION || sym->node)
        ERR_AT(ident.source_location, "Redefinition of symbol '%S'", ident.text);

      /// Create the function.
      Node *func = ast_make_function(p->ast, ident.source_location, type, (Nodes){0}, NULL, ident.text);
      sym->node = func;
      Node *funcref = ast_make_function_reference(p->ast, ident.source_location, ident.text);
      funcref->funcref.resolved = sym;
      return funcref;
    }
  }

  /// Make sure we can perform this declaration.
  validate_decltype(p, type);

  /// Create the declaration.
  Node *decl = ast_make_declaration(p->ast, ident.source_location, type, ident.text, NULL);

  /// Make the variable static if we’re at global scope.
  decl->declaration.static_ = p->ast->scope_stack.size == 1;

  /// Add the declaration to the current scope.
  if (!scope_add_symbol(curr_scope(p), SYM_VARIABLE, ident.text, decl))
    ERR_AT(ident.source_location, "Redefinition of symbol '%S'", ident.text);

  /// A non-external declaration may have an initialiser.
  if (p->tok.type == TK_EQ) {
    if (is_ext) ERR("An \"ext\" declaration may not have an initialiser");
    next_token(p);

    /// Need to do this manually because the symbol that is the variable
    /// may appear in its initialiser, albeit only in unevaluated contexts.
    decl->declaration.init = parse_expr(p);
    decl->declaration.init->parent = decl;
  }

  /// Done.
  return decl;
}

/// Declaration, call, or cast.
///
/// <decl-start>   ::= IDENTIFIER ":"
/// <expr-primary> ::= NUMBER | IDENTIFIER
static Node *parse_ident_expr(Parser *p) {
  /// We know that we’re looking at an identifier; save it for later.
  Token ident = p->tok;
  next_token(p);

  /// If the next token is a colon, then this is some sort of declaration.
  if (p->tok.type == TK_COLON) {
    /// Parse the rest of the declaration.
    next_token(p);
    return parse_decl_rest(p, ident);
  }

  /// Otherwise, check if the identifier is a declared symbol; if it isn’t,
  /// it can only be a function name, so add it as a symbol.
  Symbol *sym = scope_find_symbol(curr_scope(p), ident.text, false);

  /// If the symbol is a variable or function, then we’re done here.
  if (!sym || sym->kind == SYM_FUNCTION) return ast_make_function_reference(p->ast, ident.source_location, ident.text);
  if (sym->kind == SYM_VARIABLE) return ast_make_variable_reference(p->ast, ident.source_location, sym);

  /// If the symbol is a type, then parse the rest of the type and delegate.
  if (sym->kind == SYM_TYPE) {
    Type *type = parse_type_derived(p, ast_make_type_named(p->ast, ident.source_location, sym));
    return parse_type_expr(p, type);
  }

  /// Should never get here.
  UNREACHABLE();
}

/// Parse an expression. This function handles the following rules:
///
/// <expression> ::= <expr-decl>
///              | <expr-if>
///              | <expr-while>
///              | <expr-block>
///              | <expr-lambda>
///              | <expr-call>
///              | <expr-cast>
///              | <expr-subs>
///              | <expr-paren>
///              | <expr-prefix>
///              | <expr-binary>
///              | <expr-primary>
///
/// <expr-subs>    ::= <expression> "[" <expression> "]"
/// <expr-paren>   ::= "(" <expression> ")"
/// <expr-prefix>  ::= <prefix> <expression>
/// <expr-binary>  ::= <expression> <binary> <expression>
/// <expr-primary> ::= NUMBER | IDENTIFIER
static Node *parse_expr_with_precedence(Parser *p, isz current_precedence) {
  /// Left-hand side of operator.
  Node *lhs = NULL;

  /// Parse the LHS.
  switch (p->tok.type) {
    default: ERR("Expected expression, got %s", token_type_to_string(p->tok.type));

    /// An identifier can either be a declaration, function call, or cast.
    case TK_IDENT: lhs = parse_ident_expr(p); break;
    case TK_IF: lhs = parse_if_expr(p); break;
    case TK_ELSE: ERR("'else' without 'if'");
    case TK_WHILE: lhs = parse_while_expr(p); break;
    case TK_LBRACE: lhs = parse_block(p, true); break;
    case TK_NUMBER:
      lhs = ast_make_integer_literal(p->ast, p->tok.source_location, p->tok.integer);
      next_token(p);
      break;
    case TK_STRING:
      lhs = ast_make_string_literal(p->ast, p->tok.source_location, p->tok.text);
      next_token(p);
      break;
    case TK_LPAREN:
      next_token(p);
      lhs = parse_expr(p);
      consume(p, TK_RPAREN);
      break;
    case TK_RPAREN: ERR("Unmatched ')'");
    case TK_RBRACK: ERR("Unmatched ']'");
    case TK_RBRACE: ERR("Unmatched '}'");

    /// '@' is complicated because it can either be a dereference or a cast.
    case TK_AT: {
      /// Collect all at signs.
      usz at_count = 0;
      do {
        at_count++;
        next_token(p);
      } while (p->tok.type == TK_AT);

      /// If the next token can be the start of a <type-base>, then this is
      /// a type; parse the type and wrap it in a pointer type.
      if (p->tok.type == TK_IDENT) {
        Symbol *sym = scope_find_symbol(curr_scope(p), p->tok.text, false);
        if (sym && sym->kind == SYM_TYPE) {
          Type *type = ast_make_type_named(p->ast, p->tok.source_location, sym);
          next_token(p);
          while (at_count--) type = ast_make_type_pointer(p->ast, p->tok.source_location, parse_type_derived(p, type));
          lhs = parse_type_expr(p, type);
          break;
        }
      }

      /// Otherwise, this is a dereference.
      lhs = parse_expr_with_precedence(p, PREFIX_PRECEDENCE);

      /// Wrap it in an appropriate number of dereferences.
      for (usz i = 0; i < at_count; i++) {
        loc l = lhs->source_location;
        lhs = ast_make_unary(p->ast, (loc){.start = l.start - 1, .end = l.end}, TK_AT, false, lhs);
      }
    } break;

    /// Unary operators.
    case TK_MINUS:
    case TK_AMPERSAND:
    case TK_TILDE:
    case TK_EXCLAM:
    case TK_STAR: {
      u32 start = p->tok.source_location.start;
      enum TokenType tt = p->tok.type;
      next_token(p);
      Node *operand = parse_expr_with_precedence(p, PREFIX_PRECEDENCE);
      lhs = ast_make_unary(p->ast, (loc){.start = start, .end = operand->source_location.end}, tt, false, operand);
    } break;
  }

  /// This *must* not be NULL.
  if (!lhs) ICE("LHS is NULL");

  /// The rules for operator precedence parsing are as follows:
  ///     - unary prefix operators are unambiguously handled up above;
  ///     - if the current token is a, unary postfix operator, then the
  ///       current LHS is its operand;
  ///     - if the current token is a binary operator whose precedence is
  ///       higher than the current precedence, or higher than or equal to
  ///       the current precedence if the operator is right-associative, then
  ///       the current LHS is the LHS of that operator;
  ///     - if the current token is "(" or "[", then this is a call/subscript
  ///       expression. We handle these explicitly here since they usually have
  ///       the highest precedence anyway.
  ///     - otherwise, return the current LHS as its own expression.
  for (;;) {
    /// TODO: Postfix operators also need to respect precedence.
    /// Handle unary postfix operators.
    if (is_postfix_operator(p->tok.type)) {
      lhs = ast_make_unary(p->ast, (loc){.start = lhs->source_location.start, p->tok.source_location.end}, p->tok.type, true, lhs);
      next_token(p);
      continue;
    }

    /// Handle calls.
    if (p->tok.type == TK_LPAREN) {
      lhs = parse_call_expr(p, lhs);
      continue;
    }

    /// Handle subscripts.
    if (p->tok.type == TK_LBRACK) {
      next_token(p);
      Node *index = parse_expr(p);
      consume(p, TK_RBRACK);
      lhs = ast_make_binary(p->ast, (loc){.start = lhs->source_location.start, .end = index->source_location.end}, TK_LBRACK, lhs, index);
      continue;
    }

    /// Handle binary operators. We can just check if the precedence of the current
    /// token is less than the current precedence, even if the current token is not
    /// an operator because `binary_operator_precedence` returns -1 in that case.
    isz prec = binary_operator_precedence(p, p->tok);

    /// If the precedence of the current token is less than the current precedence,
    /// then we're done.
    if (prec < current_precedence) return lhs;

    /// If the precedence is the same, we’re done if the token is left-associative.
    if (prec == current_precedence && !is_right_associative(p, p->tok)) return lhs;

    /// Otherwise, we need to parse the RHS.
    u32 start = p->tok.source_location.start;
    enum TokenType tt = p->tok.type;
    next_token(p);

    /// The `as` operator is special because its RHS is a type.
    if (tt == TK_AS) {
      Type *type = parse_type(p);
      lhs = ast_make_cast(p->ast, (loc){.start = start, .end = type->source_location.end}, type, lhs);
      continue;
    }

    /// Otherwise, the RHS is a regular expression.
    else {
      Node *rhs = parse_expr_with_precedence(p, prec);

      /// Combine the LHS and RHS into a binary expression.
      lhs = ast_make_binary(p->ast, (loc){.start = start, .end = rhs->source_location.end}, tt, lhs, rhs);
    }
  }
}

/// ===========================================================================
///  API
/// ===========================================================================
AST *parse(span source, const char *filename) {
  Parser p = {0};
  p.source = source;
  p.filename = filename;
  p.curr = source.data;
  p.end = source.data + source.size;
  p.lastc = ' ';
  p.ast = ast_create();
  p.ast->filename = string_create(filename);
  p.ast->source = string_dup(source);

  /// Set up error handling.
  if (setjmp(p.error_buffer)) {
    ast_free(p.ast);
    return NULL;
  }

  /// Lex the first character and token.
  next_char(&p);
  next_token(&p);

  /// Parse the file.
  /// <file> ::= { <expression> }
  while (p.tok.type != TK_EOF) {
    Node *expr = parse_expr(&p);
    vector_push(p.ast->root->root.children, expr);
    expr->parent = p.ast->root;
  }
  return p.ast;
}

NODISCARD const char *token_type_to_string(enum TokenType type) {
  switch (type) {
    case TK_INVALID: return "invalid";
    case TK_EOF: return "EOF";
    case TK_IDENT: return "identifier";
    case TK_NUMBER: return "number";
    case TK_STRING: return "string";
    case TK_IF: return "if";
    case TK_ELSE: return "else";
    case TK_WHILE: return "while";
    case TK_EXT: return "ext";
    case TK_AS: return "as";
    case TK_LPAREN: return "\"(\"";
    case TK_RPAREN: return "\")\"";
    case TK_LBRACK: return "\"[\"";
    case TK_RBRACK: return "\"]\"";
    case TK_LBRACE: return "\"{\"";
    case TK_RBRACE: return "\"}\"";
    case TK_COMMA: return "\",\"";
    case TK_COLON: return "\":\"";
    case TK_SEMICOLON: return "\";\"";
    case TK_DOT: return "\".\"";
    case TK_PLUS: return "\"+\"";
    case TK_MINUS: return "\"-\"";
    case TK_STAR: return "\"*\"";
    case TK_SLASH: return "\"/\"";
    case TK_PERCENT: return "\"%\"";
    case TK_AMPERSAND: return "\"&\"";
    case TK_PIPE: return "\"|\"";
    case TK_CARET: return "\"^\"";
    case TK_TILDE: return "\"~\"";
    case TK_EXCLAM: return "\"!\"";
    case TK_AT: return "\"@\"";
    case TK_HASH: return "\"#\"";
    case TK_SHL: return "\"<<\"";
    case TK_SHR: return "\">>\"";
    case TK_EQ: return "\"=\"";
    case TK_NE: return "\"!=\"";
    case TK_LT: return "\"<\"";
    case TK_GT: return "\">\"";
    case TK_LE: return "\"<=\"";
    case TK_GE: return "\">=\"";
    case TK_COLON_EQ: return "\":=\"";
  }

  return "\?\?\?";
}<|MERGE_RESOLUTION|>--- conflicted
+++ resolved
@@ -602,14 +602,8 @@
   }
 
   if (actual_type.type->kind == TYPE_FUNCTION || base_type->kind == TYPE_FUNCTION) {
-<<<<<<< HEAD
     ERR_AT(type->source_location, "Cannot declare %s of function type '%T'",
            actual_type.is_incomplete ? "variable" : "array", type);
-=======
-    string name = ast_typename(type, false);
-    ERR_DO(free(name.data), type->source_location, "Cannot declare %s of function type '%.*s'",
-           actual_type.is_incomplete ? "variable" : "array", strf(name));
->>>>>>> 1617f731
   }
 }
 
@@ -729,6 +723,7 @@
           vector_push(args, decl);
           if (p->tok.type == TK_COMMA) next_token(p);
         }
+
 
         /// Yeet ")".
         loc l = {.start = base->source_location.start, .end = p->tok.source_location.end};
