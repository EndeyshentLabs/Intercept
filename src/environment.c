#include <environment.h>

#include <stddef.h>
#include <stdio.h>
#include <stdlib.h>

#include <parser.h>

void environment_print(Environment env, size_t indent) {
  Binding *binding_it = env.bind;
  size_t indent_it = indent;
  while (binding_it) {
    indent_it = indent;
    while (indent_it--) { putchar(' '); }
    printf("%s -> ", node_text(binding_it->id));
    printf("%s\n", node_text(binding_it->value));
    Node *value_iterator = binding_it->value->children;
    while (value_iterator) {
      putchar(' ');
      indent_it = indent + 2;
<<<<<<< HEAD
      while (indent_it--) { putchar(' '); }
      printf("%s\n", node_text(value_iterator));
=======
      print_node(value_iterator,indent_it);
>>>>>>> 54303f42
      value_iterator = value_iterator->next_child;
    }
    binding_it = binding_it->next;
  }
}

Environment *environment_create(Environment *parent) {
  Environment *env = malloc(sizeof(Environment));
  ASSERT(env, "Could not allocate memory for new environment");
  env->parent = parent;
  env->bind = NULL;
  return env;
}

int environment_set(Environment *env, Node *id, Node *value) {
  // Over-write existing value if ID is already bound in environment.
  if (!env || !id || !value) {
    return 0;
  }
  Binding *binding_it = env->bind;
  while (binding_it) {
    if (node_compare(binding_it->id, id)) {
      binding_it->value = value;
      return 2;
    }
    binding_it = binding_it->next;
  }
  // Create new binding.
  Binding *binding = malloc(sizeof(Binding));
  ASSERT(binding, "Could not allocate new binding for environment");
  binding->id = id;
  binding->value = value;
  binding->next = env->bind;
  env->bind = binding;
  return 1;
}

int environment_set_end(Environment *env, Node *id, Node *value) {
  // Over-write existing value if ID is already bound in environment.
  if (!env || !id || !value) {
    return 0;
  }
  if (!env->bind) {
    return environment_set(env, id, value);
  }
  Binding *last_binding = env->bind;
  Binding *binding_it = env->bind;
  while (binding_it) {
    if (node_compare(binding_it->id, id)) {
      binding_it->value = value;
      return 2;
    }
    last_binding = binding_it;
    binding_it = binding_it->next;
  }
  // Create new binding.
  Binding *binding = calloc(1,sizeof(Binding));
  ASSERT(binding, "Could not allocate new binding for environment");
  binding->id = id;
  binding->value = value;
  last_binding->next = binding;
  return 1;
}

int environment_get(Environment env, Node *id, Node *result) {
  Binding *binding_it = env.bind;
  while (binding_it) {
    if (node_compare(binding_it->id, id)) {
      *result = *binding_it->value;
      return 1;
    }
    binding_it = binding_it->next;
  }
  return 0;
}

int environment_get_by_symbol(Environment env, char *symbol, Node *result) {
  Node *symbol_node = node_symbol(symbol);
  int status = environment_get(env, symbol_node, result);
  free(symbol_node);
  return status;
}

int environment_get_by_value(Environment env, Node *value, Node *result) {
  Binding *binding_it = env.bind;
  while (binding_it) {
    if (node_compare(binding_it->value, value)) {
      *result = *binding_it->id;
      return 1;
    }
    binding_it = binding_it->next;
  }
  return 0;
}<|MERGE_RESOLUTION|>--- conflicted
+++ resolved
@@ -18,12 +18,7 @@
     while (value_iterator) {
       putchar(' ');
       indent_it = indent + 2;
-<<<<<<< HEAD
-      while (indent_it--) { putchar(' '); }
-      printf("%s\n", node_text(value_iterator));
-=======
       print_node(value_iterator,indent_it);
->>>>>>> 54303f42
       value_iterator = value_iterator->next_child;
     }
     binding_it = binding_it->next;
